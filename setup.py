#!/usr/bin/env python
"""
Institute for the Design of Advanced Energy Systems
"""
from pathlib import Path
import os
import sys
from setuptools import setup, find_namespace_packages


def warn(s):
    sys.stderr.write("*** WARNING *** {}\n".format(s))


def get_version():
    code_file = os.path.join("idaes", "ver.py")
    code = open(code_file).read()
    local_namespace = {}
    exec(code, {}, local_namespace)
    return local_namespace["__version__"]


NAME = "idaes-pse"
VERSION = get_version()
README = open("README.md").read()
README = README[README.find("#") :]  # ignore everything before title


def rglob(path, glob):
    """Return list of paths from `path` matching `glob`.
    """
    p = Path(path)
    return list(map(str, p.rglob(glob)))


kwargs = dict(
    zip_safe=False,
    name=NAME,
    version=VERSION,
    packages=find_namespace_packages(),
    # Put abstract (non-versioned) deps here.
    # Concrete dependencies go in requirements[-dev].txt
    install_requires=[
        # idaes core / dmf
        "backports.shutil_get_terminal_size",
        "bokeh==0.12.9",
        "bunch",
        "click",
        "colorama",
        "flask", # for ui/fsvis
        "humanize",
        "jupyter",
        "lxml",
        "matplotlib",
        "mock",
        "nbconvert",
        "nbformat",
        "numpy",
        "networkx",
        "pandas",
        "pendulum==1.4.4",
        "pint",
        "psutil",
        "pyomo",
        "pytest",
        "pyutilib",
        "pyyaml",
<<<<<<< HEAD
        "requests", # for ui/fsvis
=======
        "requests",
>>>>>>> 1774df1d
        "sympy",
        "tinydb",
        # alamopy
        # <nothing>
        # ripe
        # <nothing>
        # helmet
        "rbfopt",
    ],
    entry_points={
        "console_scripts": [
            "dmf = idaes.dmf.cli:base_command",
            "idaes = idaes.commands.base:command_base",
        ]
    },
    extras_require={
        # For developers. Only installed if [dev] is added to package name
        "dev": [
            "alabaster>=0.7.7",
            "coverage==4.5.4",
            "flake8",
            "flask>=1.0",
            "flask-bower",
            "flask-restful",
            "jsonschema",
            "jupyter_contrib_nbextensions",
            "mock",
            "pylint",
            "pytest-cov",
            "python-coveralls",
            "snowballstemmer==1.2.1",
            "sphinx-rtd-theme>=0.1.9",
            "sphinxcontrib-napoleon>=0.5.0",
            "sphinx-argparse",
        ]
    },
    package_data={
        # If any package contains these files, include them:
        "": [
            "*.template",
            "*.json",
            "*.yaml",
            "*.svg",
            "*.png",
            "*.jpg",
            "*.csv",
            "*.ipynb",
            "*.txt",
        ]
    },
    include_package_data=True,
    data_files=[],
    maintainer="Keith Beattie",
    maintainer_email="ksbeattie@lbl.gov",
    url="https://idaes.org",
    license="BSD ",
    platforms=["any"],
    description="IDAES Process Systems Engineering Framework",
    long_description=README,
    long_description_content_type="text/markdown",
    keywords=[NAME, "energy systems", "chemical engineering", "process modeling"],
    classifiers=[
        "Development Status :: 5 - Production/Stable",
        "Intended Audience :: End Users/Desktop",
        "Intended Audience :: Science/Research",
        "License :: OSI Approved :: BSD License",
        "Natural Language :: English",
        "Operating System :: MacOS",
        "Operating System :: Microsoft :: Windows",
        "Operating System :: Unix",
        "Programming Language :: Python",
        "Programming Language :: Python :: 3",
        "Programming Language :: Python :: 3.6",
        "Programming Language :: Python :: 3.7",
        "Programming Language :: Python :: Implementation :: CPython",
        "Topic :: Scientific/Engineering :: Mathematics",
        "Topic :: Scientific/Engineering :: Chemistry",
        "Topic :: Software Development :: Libraries :: Python Modules",
    ],
)

setup(**kwargs)<|MERGE_RESOLUTION|>--- conflicted
+++ resolved
@@ -65,11 +65,7 @@
         "pytest",
         "pyutilib",
         "pyyaml",
-<<<<<<< HEAD
         "requests", # for ui/fsvis
-=======
-        "requests",
->>>>>>> 1774df1d
         "sympy",
         "tinydb",
         # alamopy
