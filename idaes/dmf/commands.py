--- conflicted
+++ resolved
@@ -25,10 +25,6 @@
 import os
 import re
 import sys
-<<<<<<< HEAD
-from typing import Any
-=======
->>>>>>> 4dc6b79a
 
 # Third-party
 from backports.shutil_get_terminal_size import get_terminal_size
@@ -242,10 +238,6 @@
 
 
 def list_workspaces(root, stream=None):
-<<<<<<< HEAD
-    # type: (str, Any) -> None
-=======
->>>>>>> 4dc6b79a
     """List workspaces found from a given root path.
 
     Args:
