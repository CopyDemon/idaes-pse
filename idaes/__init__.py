# coding: utf-8
""" __init__.py for idaes module

Set up logging for the idaes module, and import plugins.
"""
import os
import logging.config
import pyomo.common.plugin
import idaes.config
import idaes.plugins
import toml

from .ver import __version__  # noqa

_log = logging.getLogger(__name__)

# Create the general IDAES configuration block
_config = config.new_idaes_config_block()

# Standard locations for config file, binary libraries and executables, ...
try:
    if os.name == 'nt':  # Windows
        data_directory = os.path.join(os.environ['LOCALAPPDATA'], "idaes")
    else:  # any other OS
        data_directory = os.path.join(os.environ['HOME'], ".idaes")
except AttributeError:
    data_directory = None

# Standard location for executable binaries.
if data_directory is not None:
    bin_directory = os.path.join(data_directory, "bin")
else:
    bin_directory = None

# Standard location for IDAES library files.
if data_directory is not None:
    lib_directory = os.path.join(data_directory, "lib")
else:
    lib_directory = None

def _create_data_dir():
    """Create the IDAES directory to store data files in."""
    config.create_dir(data_directory)

def _create_bin_dir():
    """Create the IDAES directory to store executable files in."""
    _create_data_dir()
    config.create_dir(bin_directory)

def _create_lib_dir():
    """Create the IDAES directory to store library files in."""
    _create_data_dir()
<<<<<<< HEAD
    if os.path.exists(lib_directory):
        return
    else:
        os.mkdir(lib_directory)

# Could create directories here, but I'll make that happen when the user does
# something that requires them.  For now the command line utility commands will
# cause the directories to be made.

def _import_packages(packages, optional=True):
    """Import plugin package, condensed from pyomo.environ.__init__.py
    Args:
        packages: list of pacakges in which to look for plugins
        optional: true, log ImportError but continue; false, raise if ImportError
    Returns:
        None
    """
    for name in packages:
        pname = name + '.plugins'  # look in plugins sub-package
        try:
            pkg = importlib.import_module(pname)
            _log.debug("Plugins importing {}".format(pname))
        except ImportError as e:
            _log.exception("failed to import plugin: {}".format(pname))
            if not optional:
                raise e
        if hasattr(pkg, 'load'):  # run load function for a module if it exists
            pkg.load()
=======
    config.create_dir(lib_directory)
>>>>>>> 595dcfb3

# Set default configuration.  Used TOML string to serve as an example for
# and definitive guide for IDAES configuration files.
config.read_config(toml.loads(config.default_config), _config)

# Try to read the global IDAES config file.
# Set where to look for config files
_global_config_file = os.path.join(data_directory, "idaes.conf")
_local_config_file = "idaes.conf"

# Try to read global config then local
config.read_config(_global_config_file, _config)
config.read_config(_local_config_file, _config)
_log.debug("'idaes' logger debug test")

if _config.use_idaes_solvers:
    # Add IDAES stuff to the path unless you configure otherwise
    os.environ['PATH'] = os.pathsep.join([bin_directory, os.environ['PATH']])
    if os.name == 'nt':  # Windows (this is to find MinGW libs)
        os.environ['PATH'] = os.pathsep.join([os.environ['PATH'], lib_directory])
    else: # Linux and OSX, so far no need for this, but maybe in future
        __orig_ld = os.environ.get('LD_LIBRARY_PATH', '')
        os.environ['LD_LIBRARY_PATH'] = os.pathsep.join(
            [__orig_ld, lib_directory])

# Load plugins, could read a config file later by calling _read_config, but
# plugins only automatiaclly import when 'idaes' is imported. Could call
# _import_packages again later though

# This make "idaes" the current plugin environment while importing plugins here
pyomo.common.plugin.push("idaes")  # Add idaes plugin environment at top of stack
# Import plugins standard IDAES plugins, non-optional plugins
plugins.import_packages(_config["plugins"]["required"], optional=False)
# Import contrib plugins, failure to import these is non-fatal.
plugins.import_packages(_config["plugins"]["optional"], optional=True)
# go back to the previous plugin environment (what it was before pushing "idaes")
pyomo.common.plugin.pop()<|MERGE_RESOLUTION|>--- conflicted
+++ resolved
@@ -50,38 +50,7 @@
 def _create_lib_dir():
     """Create the IDAES directory to store library files in."""
     _create_data_dir()
-<<<<<<< HEAD
-    if os.path.exists(lib_directory):
-        return
-    else:
-        os.mkdir(lib_directory)
-
-# Could create directories here, but I'll make that happen when the user does
-# something that requires them.  For now the command line utility commands will
-# cause the directories to be made.
-
-def _import_packages(packages, optional=True):
-    """Import plugin package, condensed from pyomo.environ.__init__.py
-    Args:
-        packages: list of pacakges in which to look for plugins
-        optional: true, log ImportError but continue; false, raise if ImportError
-    Returns:
-        None
-    """
-    for name in packages:
-        pname = name + '.plugins'  # look in plugins sub-package
-        try:
-            pkg = importlib.import_module(pname)
-            _log.debug("Plugins importing {}".format(pname))
-        except ImportError as e:
-            _log.exception("failed to import plugin: {}".format(pname))
-            if not optional:
-                raise e
-        if hasattr(pkg, 'load'):  # run load function for a module if it exists
-            pkg.load()
-=======
     config.create_dir(lib_directory)
->>>>>>> 595dcfb3
 
 # Set default configuration.  Used TOML string to serve as an example for
 # and definitive guide for IDAES configuration files.
