--- conflicted
+++ resolved
@@ -1226,13 +1226,8 @@
 
         @self.Constraint(self.flowsheet().config.time,
                          self.length_domain,
-<<<<<<< HEAD
-                         self.config.property_package.phase_list,
+                         phase_list,
                          doc="Enthalpy flow linking constraints")
-=======
-                         phase_list,
-                         doc="Enthapy flow linking constraints")
->>>>>>> 1778228e
         def enthalpy_flow_linking_constraint(b, t, x, p):
             return b._enthalpy_flow[t, x, p] == \
                     b.properties[t, x].get_enthalpy_flow_terms(p)
@@ -1966,13 +1961,8 @@
             elif mb_type == MaterialBalanceType.componentTotal:
                 for (t, x, j), c in self.material_balances.items():
                     sf = iscale.min_scaling_factor(
-<<<<<<< HEAD
                         [self.properties[t, x].get_material_flow_terms(p, j)
-                            for p in self.config.property_package.phase_list])
-=======
-                        [self.properties[t,x].get_material_flow_terms(p, j)
                             for p in phase_list])
->>>>>>> 1778228e
                     iscale.constraint_scaling_transform(c, sf)
             else:
                 _log.warning(f"Unknown material balance type {mb_type}")
@@ -2010,13 +2000,8 @@
         if hasattr(self, "enthalpy_balances"):
             for (t, x), c in self.enthalpy_balances.items():
                 sf = iscale.min_scaling_factor(
-<<<<<<< HEAD
                     [self.properties[t, x].get_enthalpy_flow_terms(p)
-                        for p in self.config.property_package.phase_list])
-=======
-                    [self.properties[i].get_enthalpy_flow_terms(p)
                         for p in phase_list])
->>>>>>> 1778228e
                 iscale.constraint_scaling_transform(c, sf)
 
         if hasattr(self, "enthalpy_flow_linking_constraint"):
@@ -2053,18 +2038,7 @@
         if hasattr(self, "pressure_dx_disc_eq"):
             for (t, x), c in self.pressure_dx_disc_eq.items():
                 iscale.constraint_scaling_transform(
-                    c, iscale.get_scaling_factor(
-<<<<<<< HEAD
-                        self.pressure_dx[t, x], default=1, warning=True))
-=======
-                        self.elemental_flow_dx[i], default=1, warning=True))
-
-        if hasattr(self, "elemental_flow_constraint"):
-            for i, c in self.elemental_flow_constraint.items():
-                iscale.constraint_scaling_transform(
-                    c, iscale.get_scaling_factor(
-                        self.elemental_flow_term[i], default=1, warning=True))
->>>>>>> 1778228e
+                    c, iscale.get_scaling_factor(self.pressure_dx[t, x], default=1, warning=True))
 
         # Reaction constraints
         if hasattr(self, "rate_reaction_stoichiometry_constraint"):
@@ -2101,3 +2075,9 @@
         #                 for j in self.config.property_package.component_list
         #                 for p in self.config.property_package.phase_list])
         #         iscale.constraint_scaling_transform(s, sf)
+        # if hasattr(self, "elemental_flow_constraint"):
+        #     for i, c in self.elemental_flow_constraint.items():
+        #         iscale.constraint_scaling_transform(
+        #             c, iscale.get_scaling_factor(self.elemental_flow_term[i],
+        #                                          default=1, warning=True))
+        # TODO: elemental_flow_dx[i]