##############################################################################
# Institute for the Design of Advanced Energy Systems Process Systems
# Engineering Framework (IDAES PSE Framework) Copyright (c) 2018, by the
# software owners: The Regents of the University of California, through
# Lawrence Berkeley National Laboratory,  National Technology & Engineering
# Solutions of Sandia, LLC, Carnegie Mellon University, West Virginia
# University Research Corporation, et al. All rights reserved.
# 
# Please see the files COPYRIGHT.txt and LICENSE.txt for full copyright and
# license information, respectively. Both files are also available online
# at the URL "https://github.com/IDAES/idaes".
##############################################################################
"""
Base class for control volumes
"""

from __future__ import division

# Import Python libraries
import logging

# Import Pyomo libraries
from pyomo.common.config import ConfigBlock, ConfigValue, In
from pyutilib.enum import Enum

# Import IDAES cores
from idaes.core import ProcessBlockData, useDefault
from idaes.core.util.config import (is_physical_parameter_block,
                                    is_reaction_parameter_block)
from idaes.core.util.exceptions import (ConfigurationError,
                                        DynamicError,
                                        BurntToast,
                                        PropertyPackageError)

__author__ = "Andrew Lee"

# Set up logger
_log = logging.getLogger(__name__)


# Enumerate options for material balances
MaterialBalanceType = Enum(
    'none',
    'componentPhase',
    'componentTotal',
    'elementTotal',
    'total')

# Enumerate options for energy balances
EnergyBalanceType = Enum(
    'none',
    'enthalpyPhase',
    'enthalpyTotal',
    'energyPhase',
    'energyTotal')

# Enumerate options for momentum balances
MomentumBalanceType = Enum(
    'none',
    'pressureTotal',
    'pressurePhase',
    'momentumTotal',
    'momentumPhase')

# Enumerate options for flow direction
FlowDirection = Enum(
    'forward',
    'backward')

# Enumerate options for material flow basis
MaterialFlowBasis = Enum(
    'molar',
    'mass',
    'other')

# Set up example ConfigBlock that will work with ControlVolume autobuild method
CONFIG_Base = ProcessBlockData.CONFIG()
CONFIG_Base.declare("dynamic", ConfigValue(
    default=useDefault,
    domain=In([useDefault, True, False]),
    description="Dynamic model flag",
    doc="""Indicates whether this model will be dynamic,
**default** - useDefault.  **Valid values:** {
**useDefault** - get flag from parent,
**True** - set as a dynamic model,
**False** - set as a steady-state model}"""))
CONFIG_Base.declare("has_holdup", ConfigValue(
    default=False,
    domain=In([True, False]),
    description="Holdup construction flag",
    doc="""Indicates whether holdup terms should be constructed or not.
Must be True if dynamic = True, **default** - False.
**Valid values:** {
**True** - construct holdup terms,
**False** - do not construct holdup terms}"""))
CONFIG_Base.declare("material_balance_type", ConfigValue(
    default=MaterialBalanceType.componentPhase,
    domain=In(MaterialBalanceType),
    description="Material balance construction flag",
    doc="""Indicates what type of mass balance should be constructed,
**default** - MaterialBalanceType.componentPhase. **Valid values:** {
**MaterialBalanceType.none** - exclude material balances,
**MaterialBalanceType.componentPhase - use phase component balances,
**MaterialBalanceType.componentTotal - use total component balances,
**MaterialBalanceType.elementTotal - use total element balances,
**MaterialBalanceType.total - use total material balance.}"""))
CONFIG_Base.declare("energy_balance_type", ConfigValue(
    default=EnergyBalanceType.enthalpyPhase,
    domain=In(EnergyBalanceType),
    description="Energy balance construction flag",
    doc="""Indicates what type of energy balance should be constructed,
**default** - EnergyBalanceType.enthalpyPhase. **Valid values:** {
**EnergyBalanceType.none** - exclude energy balances,
**EnergyBalanceType.enthalpyTotal** - single ethalpy balance for material,
**EnergyBalanceType.enthalpyPhase** - ethalpy balances for each phase,
**EnergyBalanceType.energyTotal** - single energy balance for material,
**EnergyBalanceType.energyPhase** - energy balances for each phase.}"""))
CONFIG_Base.declare("momentum_balance_type", ConfigValue(
    default=MomentumBalanceType.pressureTotal,
    domain=In(MomentumBalanceType),
    description="Momentum balance construction flag",
    doc="""Indicates what type of momentum balance should be constructed,
**default** - MomentumBalanceType.pressureTotal. **Valid values:** {
**MomentumBalanceType.none** - exclude momentum balances,
**MomentumBalanceType.pressureTotal** - single pressure balance for material,
**MomentumBalanceType.pressurePhase** - pressure balances for each phase,
**MomentumBalanceType.momentumTotal** - single momentum balance for material,
**MomentumBalanceType.momentumPhase** - momentum balances for each phase.}"""))
CONFIG_Base.declare("has_rate_reactions", ConfigValue(
    default=False,
    domain=In([True, False]),
    description="Rate reaction construction flag",
    doc="""Indicates whether terms for rate controlled reactions should be
constructed,
**default** - False. **Valid values:** {
**True** - include kinetic reaction terms,
**False** - exclude kinetic reaction terms.}"""))
CONFIG_Base.declare("has_equilibrium_reactions", ConfigValue(
    default=False,
    domain=In([True, False]),
    description="Equilibrium reaction construction flag",
    doc="""Indicates whether terms for equilibrium controlled reactions
should be constructed,
**default** - False. **Valid values:** {
**True** - include equilibrium reaction terms,
**False** - exclude equilibrium reaction terms.}"""))
CONFIG_Base.declare("has_phase_equilibrium", ConfigValue(
    default=False,
    domain=In([True, False]),
    description="Phase equilibrium construction flag",
    doc="""Indicates whether terms for phase equilibrium should be
constructed,
**default** = False. **Valid values:** {
**True** - include phase equilibrium terms
**False** - exclude phase equilibrium terms.}"""))
CONFIG_Base.declare("has_mass_transfer", ConfigValue(
    default=False,
    domain=In([True, False]),
    description="Mass transfer term construction flag",
    doc="""Indicates whether terms for mass transfer should be constructed,
**default** - False. **Valid values:** {
**True** - include mass transfer terms,
**False** - exclude mass transfer terms.}"""))
CONFIG_Base.declare("has_heat_transfer", ConfigValue(
    default=False,
    domain=In([True, False]),
    description="Heat transfer term construction flag",
    doc="""Indicates whether terms for heat transfer should be constructed,
**default** - False. **Valid values:** {
**True** - include heat transfer terms,
**False** - exclude heat transfer terms.}"""))
CONFIG_Base.declare("has_work_transfer", ConfigValue(
    default=False,
    domain=In([True, False]),
    description="Work transfer term construction flag",
    doc="""Indicates whether terms for work transfer should be constructed,
**default** - False. **Valid values** {,
**True** - include work transfer terms,
**False** - exclude work transfer terms.}"""))
CONFIG_Base.declare("has_pressure_change", ConfigValue(
    default=False,
    domain=In([True, False]),
    description="Pressure change term construction flag",
    doc="""Indicates whether terms for pressure change should be
constructed, 
**default** - False. **Valid values:** {
**True** - include pressure change terms,
**False** - exclude pressure change terms.}"""))
CONFIG_Base.declare("property_package", ConfigValue(
<<<<<<< HEAD
        default=useDefault,
        domain=is_physical_parameter_block,
        description="Property package to use for control volume",
        doc="""Property parameter object used to define property calculations,
**default** - useDefault. **Valid values:** {
=======
    default=useDefault,
    domain=is_physical_parameter_block,
    description="Property package to use for control volume",
    doc="""Property parameter object used to define property calculations,
**default** - useDefault. 
**Valid values:** {
>>>>>>> a1fe5e34
**useDefault** - use default package from parent model or flowsheet,
**PropertyParameterObject** - a PropertyParameterBlock object.}"""))
CONFIG_Base.declare("property_package_args", ConfigBlock(
    implicit=True,
    description="Arguments to use for constructing property packages",
    doc="""A ConfigBlock with arguments to be passed to a property block(s)
 and used when constructing these, 
**default** - None. 
**Valid values:** {
see property package for documentation.}"""))
CONFIG_Base.declare("reaction_package", ConfigValue(
    default=None,
    domain=is_reaction_parameter_block,
    description="Reaction package to use for control volume",
    doc="""Reaction parameter object used to define reaction calculations,
**default** - None. 
**Valid values:** {
**None** - no reaction package,
**ReactionParameterBlock** - a ReactionParameterBlock object.}"""))
CONFIG_Base.declare("reaction_package_args", ConfigBlock(
    implicit=True,
    description="Arguments to use for constructing reaction packages",
    doc="""A ConfigBlock with arguments to be passed to a reaction block(s)
and used when constructing these, 
**default** - None. 
**Valid values:** {
see reaction package for documentation.}"""))


class ControlVolumeBase(ProcessBlockData):
    """
    The ControlVolumeBase Class forms the base class for all IDAES
    ControlVolume models. The purpose of this class is to automate the tasks
    common to all control volume blockss and ensure that the necessary
    attributes of a control volume block are present.

    The most signfiicant role of the ControlVolumeBase class is to set up the
    bconstruction arguments for the control volume block, automatically link to
    the time domain of the parent block, and to get the information about the
    property and reaction packages.
    """

    CONFIG = ProcessBlockData.CONFIG()
    CONFIG.declare("dynamic", ConfigValue(
        domain=In([useDefault, True, False]),
        default=useDefault,
        description="Dynamic model flag",
        doc="""Indicates whether this model will be dynamic, **default** -
useDefault. **Valid values:** {
**useDefault** - get flag from parent,
**True** - set as a dynamic model,
**False** - set as a steady-state model}"""))
    CONFIG.declare("property_package", ConfigValue(
        default=useDefault,
        domain=is_physical_parameter_block,
        description="Property package to use for control volume",
        doc="""Property parameter object used to define property calculations,
**default** - useDefault. **Valid values:** {
**useDefault** - use default package from parent model or flowsheet,
**PropertyParameterObject** - a PropertyParameterBlock object.}"""))
    CONFIG.declare("property_package_args", ConfigBlock(
        implicit=True,
        description="Arguments to use for constructing property packages",
        doc="""A ConfigBlock with arguments to be passed to a property block(s)
and used when constructing these, **default** - None. **Valid values:** {
see property package for documentation.}"""))
    CONFIG.declare("reaction_package", ConfigValue(
        default=None,
        domain=is_reaction_parameter_block,
        description="Reaction package to use for control volume",
        doc="""Reaction parameter object used to define reaction calculations,
**default** - None. **Valid values:** {
**None** - no reaction package,
**ReactionParameterBlock** - a ReactionParameterBlock object.}"""))
    CONFIG.declare("reaction_package_args", ConfigBlock(
        implicit=True,
        description="Arguments to use for constructing reaction packages",
        doc="""A ConfigBlock with arguments to be passed to a reaction block(s)
and used when constructing these, **default** - None. **Valid values:** {
see reaction package for documentation.}"""))
    CONFIG.declare("auto_construct", ConfigValue(
        default=False,
        domain=In([True, False]),
        description="Argument indicating whether ControlVolume should "
                    "automatically construct balance equations",
        doc="""If set to True, this argument will trigger the auto_construct
method which will attempt to construct a set of material, energy and momentum
balance equations based on the parent unit's config block. The parent unit must
have a config block which derives from CONFIG_Base, **default** - False.
**Valid values:** {**True** - use automatic construction,
**False** - do not use automatic construciton.}"""))

    def build(self):
        """
        General build method for Control Volumes blocks. This method calls a
        number of sub-methods which automate the construction of expected
        attributes of all ControlVolume blocks.

        Inheriting models should call `super().build`.

        Args:
            None

        Returns:
            None
        """
        super(ControlVolumeBase, self).build()

        # Setup dynamics flag and time domain
        self._setup_dynamics()

        # Get property package details
        self._get_property_package()

        # Get indexing sets
        self._get_indexing_sets()

        # Get reaction package details (as necessary)
        self._get_reaction_package()

        if self.config.auto_construct is True:
            self._auto_construct()

    def add_geometry(self, *args, **kwargs):
        # Placeholder method for add_geometry
        raise NotImplementedError(
                "{} control volume class has not implemented a method for "
                "add_geometry. Please contact the "
                "developer of the ControlVolume class you are using."
                .format(self.name))

    def add_material_balances(self,
                              balance_type=MaterialBalanceType.componentPhase,
                              **kwargs):
        """
        General method for adding material balances to a control volume.
        This method makes calls to specialised sub-methods for each type of
        material balance.

        Args:
            balance_type - MaterialBalanceType Enum indicating which type of
                    material balance should be constructed.
            dynamic - argument indicating whether material balances should
                    include temporal derivative terms. If not provided,
                    will use the dynamic flag of the control volume block
            has_holdup - whether material holdup terms should be included in
                    material balances. Must be True if dynamic = True
            has_rate_reactions - whether default generation terms for rate
                    reactions should be included in material balances
            has_equilibrium_reactions - whether generation terms should for
                    chemical equilibrium reactions should be included in
                    material balances
            has_phase_equilibrium - whether generation terms should for phase
                    equilibrium behaviour should be included in material
                    balances
            has_mass_transfer - whether generic mass transfer terms should be
                    included in material balances
            custom_molar_term - a Pyomo Expression reresenting custom terms to
                    be included in material balances on a molar basis.
            custom_mass_term - a Pyomo Expression reresenting custom terms to
                    be included in material balances on a mass basis.

        Returns:
            Constraint objects constructed by sub-method
        """
        if balance_type == MaterialBalanceType.none:
            mb = None
        elif balance_type == MaterialBalanceType.componentPhase:
            mb = self.add_phase_component_balances(**kwargs)
        elif balance_type == MaterialBalanceType.componentTotal:
            mb = self.add_total_component_balances(**kwargs)
        elif balance_type == MaterialBalanceType.elementTotal:
            mb = self.add_total_element_balances(**kwargs)
        elif balance_type == MaterialBalanceType.total:
            mb = self.add_total_material_balances(**kwargs)
        else:
            raise BurntToast(
                    "{} invalid balance_type for add_material_balances."
                    "Please contact the IDAES developers with this bug."
                    .format(self.name))

        return mb

    def add_energy_balances(self,
                            balance_type=EnergyBalanceType.enthalpyPhase,
                            **kwargs):
        """
        General method for adding energy balances to a control volume.
        This method makes calls to specialised sub-methods for each type of
        energy balance.

        Args:
            balance_type - EnergyBalanceType Enum indicating which type of
                    energy balance should be constructed.
            dynamic - argument indicating whether energy balances should
                    include temporal derivative terms. If not provided,
                    will use the dynamic flag of the control volume block
            has_holdup - whether material holdup terms should be included in
                    energy balances. Must be True if dynamic = True
            has_heat_transfer - whether generic heat transfer terms should be
                    included in energy balances
            has_work_transfer - whether generic mass transfer terms should be
                    included in energy balances
            custom_term - a Pyomo Expression reresenting custom terms to
                    be included in energy balances

        Returns:
            Constraint objects constructed by sub-method
        """
        if balance_type == EnergyBalanceType.none:
            eb = None
        elif balance_type == EnergyBalanceType.enthalpyPhase:
            eb = self.add_phase_enthalpy_balances(**kwargs)
        elif balance_type == EnergyBalanceType.enthalpyTotal:
            eb = self.add_total_enthalpy_balances(**kwargs)
        elif balance_type == EnergyBalanceType.energyTotal:
            eb = self.add_total_energy_balances(**kwargs)
        elif balance_type == EnergyBalanceType.energyPhase:
            eb = self.add_phase_energy_balances(**kwargs)
        else:
            raise BurntToast(
                    "{} invalid balance_type for add_energy_balances."
                    "Please contact the IDAES developers with this bug."
                    .format(self.name))

        return eb

    def add_momentum_balances(self,
                              balance_type=MomentumBalanceType.pressureTotal,
                              **kwargs):
        """
        General method for adding momentum balances to a control volume.
        This method makes calls to specialised sub-methods for each type of
        momentum balance.

        Args:
            balance_type - MomentumBalanceType Enum indicating which type of
                    momentum balance should be constructed.
            dynamic - argument indicating whether momentum balances should
                    include temporal derivative terms. If not provided,
                    will use the dynamic flag of the control volume block
            has_holdup - whether momentum holdup terms should be included in
                    momentum balances. Must be True if dynamic = True
            has_pressure_change - whether default generation terms for pressure
                    change should be included in momentum balances
            custom_term - a Pyomo Expression reresenting custom terms to
                    be included in momentum balances

        Returns:
            Constraint objects constructed by sub-method
        """
        if balance_type == MomentumBalanceType.none:
            mb = None
        elif balance_type == MomentumBalanceType.pressureTotal:
            mb = self.add_total_pressure_balances(**kwargs)
        elif balance_type == MomentumBalanceType.pressurePhase:
            mb = self.add_phase_pressure_balances(**kwargs)
        elif balance_type == MomentumBalanceType.momentumTotal:
            mb = self.add_total_momentum_balances(**kwargs)
        elif balance_type == MomentumBalanceType.momentumPhase:
            mb = self.add_phase_momentum_balances(**kwargs)
        else:
            raise BurntToast(
                    "{} invalid balance_type for add_momentum_balances."
                    "Please contact the IDAES developers with this bug."
                    .format(self.name))

        return mb

    def _auto_construct(self):
        """
        Placeholder _auto_construct method to ensure a useful exception is
        returned if auto_build is set to True but something breaks in the
        process. Derived ControlVolume classes should overload this.

        Args:
            None

        Returns:
            None
        """
        self.add_geometry()
        self.add_state_blocks()
        self.add_reaction_blocks()

        self.add_material_balances(
            material_balance_type=self.config.material_balance_type,
            dynamic=self.config.dynamic,
            has_holdup=self.config.has_holdup,
            has_rate_reactions=self.config.has_rate_reactions,
            has_equilibrium_reactions=self.config.has_equilibrium_reactions,
            has_phase_equilibrium=self.config.has_phase_equilibrium,
            has_mass_transfer=self.config.has_mass_transfer)

        self.add_energy_balances(
            energy_balance_type=self.config.energy_balance_type,
            dynamic=self.config.dynamic,
            has_holdup=self.config.has_holdup,
            has_heat_transfer=self.config.has_heat_transfer,
            has_work_transfer=self.config.has_work_transfer)

        try:
            self.apply_transformation()
        except AttributeError:
            pass

    def _setup_dynamics(self):
        """
        This method automates the setting of the dynamic flag and time domain
        for control volume blocks.

        If dynamic flag is 'use_parent_value', method attempts to get the value
        of the dynamic flag from the parent model, otherwise the local value is
        used. The time domain is always collected from the parent model.

        Finally, the method checks the has_holdup argument (if present), and
        ensures that has_holdup is True if dynamic is True.

        Args:
            None

        Returns:
            None
        """
        # Check the dynamic flag, and retrieve if necessary
        if self.config.dynamic == useDefault:
            # Get dynamic flag from parent
            try:
                self.config.dynamic = self.parent_block().config.dynamic
            except AttributeError:
                # If parent does not have dynamic flag, raise Exception
                raise DynamicError('{} has a parent model '
                                   'with no dynamic attribute.'
                                   .format(self.name))

        # Try to get reference to time object from parent
        try:
            # TODO : replace with Reference
            object.__setattr__(self, "time", self.parent_block().time)
        except AttributeError:
            raise DynamicError('{} has a parent model '
                               'with no time domain'.format(self.name))

        # Check has_holdup, if present
        if self.config.dynamic:
            if hasattr(self.config, "has_holdup"):
                if not self.config.has_holdup:
                    # Dynamic model must have has_holdup = True
                    raise ConfigurationError(
                            '{} inconsistent arguments for control volume. '
                            'dynamic was set to True, which requires that'
                            'has_holdup = True (was False). Please correct '
                            'your arguments to be consistent.'
                            .format(self.name))

    def _get_property_package(self):
        """
        This method gathers the necessary information about the property
        package to be used in the control volume block.

        If a property package has not been provided by the user, the method
        searches up the model tree until it finds an object with the
        'default_property_package' attribute and uses this package for the
        control volume block.

        The method also gathers any default construction arguments specified
        for the property package and combines these with any arguments
        specified by the user for the control volume block (user specified
        arguments take priority over defaults).

        Args:
            None

        Returns:
            None
        """
        # Get property_package block if not provided in arguments
        parent = self.parent_block()
        if self.config.property_package == useDefault:
            # Try to get property_package from parent
            try:
                if parent.config.property_package is None:
                    parent.config.property_package = \
                        self._get_default_prop_pack()

                self.config.property_package = parent.config.property_package
            except AttributeError:
                self.config.property_package = self._get_default_prop_pack()

        # Get module of property package
        self._property_module = self.config.property_package._package_module

        # Check for any flowsheet level build arguments
        for k in self.config.property_package.config.default_arguments:
            if k not in self.config.property_package_args:
                self.config.property_package_args[k] = \
                    self.config.property_package.config.default_arguments[k]

    def _get_default_prop_pack(self):
        """
        This method is used to find a default property package defined at the
        flowsheet level if a package is not provided as an argument when
        instantiating the control volume block.

        Args:
            None

        Returns:
            None
        """
        parent = self.parent_block()
        while True:
            if hasattr(parent.config, "default_property_package"):
                break
            else:
                if parent.parent_block() is None:
                    raise ConfigurationError(
                            '{} no property package provided and '
                            'no default defined. Found end of '
                            'parent tree.'.format(self.name))
                elif parent.parent_block() == parent:
                    raise ConfigurationError(
                            '{} no property package provided and '
                            'no default defined. Found recursive '
                            'loop in parent tree.'.format(self.name))
                parent = parent.parent_block()

        _log.info('{} Using default property package'
                  .format(self.name))

        if parent.config.default_property_package is None:
            raise ConfigurationError(
                             '{} no default property package has been '
                             'specified at flowsheet level ('
                             'default_property_package = None)'
                             .format(self.name))

        return parent.config.default_property_package

    def _get_indexing_sets(self):
        """
        This method collects all necessary indexing sets from property
        parameter block and makes references to these for use within the
        control volume block. Collected indexing sets are phase_list and
        component_list.

        Args:
            None

        Returns:
            None
        """
        # Get phase and component list(s)
        try:
            # TODO : Look at ways to use Pyomo references, or create new Set
            object.__setattr__(self, "phase_list",
                               self.config.property_package.phase_list)
        except AttributeError:
            raise PropertyPackageError(
                    '{} property_package provided does not '
                    'contain a phase_list. '
                    'Please contact the developer of the property package.'
                    .format(self.name))
        try:
            # TODO : Look at ways to use Pyomo references, or create new Set
            object.__setattr__(self, "component_list",
                               self.config.property_package.component_list)
        except AttributeError:
            raise PropertyPackageError(
                    '{} property_package provided does not '
                    'contain a component_list. '
                    'Please contact the developer of the property package.'
                    .format(self.name))

    def _get_reaction_package(self):
        """
        This method gathers the necessary information about the reaction
        package to be used in the control volume block (if required).

        If a reaction package has been provided by the user, the method
        gathers any default construction arguments specified
        for the reaction package and combines these with any arguments
        specified by the user for the control volume block (user specified
        arguments take priority over defaults).

        Args:
            None

        Returns:
            None
        """
        if self.config.reaction_package is not None:
            # Get module of reaction package
            self._reaction_module = \
                self.config.reaction_package._package_module

            # Check for any flowsheet level build arguments
            for k in self.config.reaction_package.config.default_arguments:
                if k not in self.config.reaction_package_args:
                    self.config.reaction_package_args[k] = \
                       self.config.reaction_package.config.default_arguments[k]

    def _validate_add_balance_arguments(self, dynamic, has_holdup):
        """
        Method to validate dynamic and has_holdup arguments used by many
        balance equation methods.

        Args:
            dynamic, has_holdup

        Returns:
            Validated values of dynamic and has_holdup
        """
        # If dynamic argument not provided, try to get argument from parent
        if dynamic == useDefault:
            dynamic = self.config.dynamic
        elif dynamic and not self.config.dynamic:
            raise DynamicError("{} cannot have dynamic balance equations "
                               "within a steady-state control volume."
                               .format(self.name))

        # If dynamic = True, has_holdup must also be True
        if dynamic and not has_holdup:
            raise ConfigurationError(
                    "{} invalid arguments for dynamic and has_holdup. "
                    "If dynamic = True, has_holdup must also be True (was "
                    "False)".format(self.name))

        return dynamic, has_holdup

    def _get_phase_comp_list(self):
        """
        Method to collect phase-component list from property package.
        If property pakcage does not define a phase-component list, then it is
        assumed that all components are present in all phases.

        Args:
            None

        Returns:
            phase_component_list
        """
        # Get phase component list(s)
        if hasattr(self.config.property_package, "phase_component_list"):
            phase_component_list = (
                    self.config.property_package.phase_component_list)
        else:
            # Otherwise assume all components in all phases
            phase_component_list = {}
            for p in self.phase_list:
                phase_component_list[p] = self.component_list

        return phase_component_list

    # Add placeholder methods for adding property and reaction packages
    def add_state_blocks(self, *args, **kwargs):
        raise NotImplementedError(
                "{} control volume class has not implemented a method for "
                "add_state_blocks. Please contact the "
                "developer of the ControlVolume class you are using."
                .format(self.name))

    def add_reaction_blocks(self, *args, **kwargs):
        raise NotImplementedError(
                "{} control volume class has not implemented a method for "
                "add_reaction_blocks. Please contact the "
                "developer of the ControlVolume class you are using."
                .format(self.name))

    # Add placeholder methods for all types of material, energy and momentum
    # balance equations which return NotImplementedErrors
    def add_phase_component_balances(self, *args, **kwargs):
        raise NotImplementedError(
                "{} control volume class has not implemented a method for "
                "add_phase_component_material_balances. Please contact the "
                "developer of the ControlVolume class you are using."
                .format(self.name))

    def add_total_component_balances(self, *args, **kwargs):
        raise NotImplementedError(
                "{} control volume class has not implemented a method for "
                "add_total_component_material_balances. Please contact the "
                "developer of the ControlVolume class you are using."
                .format(self.name))

    def add_total_element_balances(self, *args, **kwargs):
        raise NotImplementedError(
                "{} control volume class has not implemented a method for "
                "add_total_element_material_balances. Please contact the "
                "developer of the ControlVolume class you are using."
                .format(self.name))

    def add_total_material_balances(self, *args, **kwargs):
        raise NotImplementedError(
                "{} control volume class has not implemented a method for "
                "add_total_material_balances. Please contact the "
                "developer of the ControlVolume class you are using."
                .format(self.name))

    def add_phase_enthalpy_balances(self, *args, **kwargs):
        raise NotImplementedError(
                "{} control volume class has not implemented a method for "
                "add_phase_enthalpy_balances. Please contact the "
                "developer of the ControlVolume class you are using."
                .format(self.name))

    def add_total_enthalpy_balances(self, *args, **kwargs):
        raise NotImplementedError(
                "{} control volume class has not implemented a method for "
                "add_total_enthalpy_balances. Please contact the "
                "developer of the ControlVolume class you are using."
                .format(self.name))

    def add_phase_energy_balances(self, *args, **kwargs):
        raise NotImplementedError(
                "{} control volume class has not implemented a method for "
                "add_phase_energy_balances. Please contact the "
                "developer of the ControlVolume class you are using."
                .format(self.name))

    def add_total_energy_balances(self, *args, **kwargs):
        raise NotImplementedError(
                "{} control volume class has not implemented a method for "
                "add_total_energy_balances. Please contact the "
                "developer of the ControlVolume class you are using."
                .format(self.name))

    def add_phase_pressure_balances(self, *args, **kwargs):
        raise NotImplementedError(
                "{} control volume class has not implemented a method for "
                "add_phase_pressure_balances. Please contact the "
                "developer of the ControlVolume class you are using."
                .format(self.name))

    def add_total_pressure_balances(self, *args, **kwargs):
        raise NotImplementedError(
                "{} control volume class has not implemented a method for "
                "add_total_pressure_balances. Please contact the "
                "developer of the ControlVolume class you are using."
                .format(self.name))

    def add_phase_momentum_balances(self, *args, **kwargs):
        raise NotImplementedError(
                "{} control volume class has not implemented a method for "
                "add_phase_momentum_balances. Please contact the "
                "developer of the ControlVolume class you are using."
                .format(self.name))

    def add_total_momentum_balances(self, *args, **kwargs):
        raise NotImplementedError(
                "{} control volume class has not implemented a method for "
                "add_total_momentum_balances. Please contact the "
                "developer of the ControlVolume class you are using."
                .format(self.name))<|MERGE_RESOLUTION|>--- conflicted
+++ resolved
@@ -187,20 +187,12 @@
 **True** - include pressure change terms,
 **False** - exclude pressure change terms.}"""))
 CONFIG_Base.declare("property_package", ConfigValue(
-<<<<<<< HEAD
-        default=useDefault,
-        domain=is_physical_parameter_block,
-        description="Property package to use for control volume",
-        doc="""Property parameter object used to define property calculations,
-**default** - useDefault. **Valid values:** {
-=======
     default=useDefault,
     domain=is_physical_parameter_block,
     description="Property package to use for control volume",
     doc="""Property parameter object used to define property calculations,
 **default** - useDefault. 
 **Valid values:** {
->>>>>>> a1fe5e34
 **useDefault** - use default package from parent model or flowsheet,
 **PropertyParameterObject** - a PropertyParameterBlock object.}"""))
 CONFIG_Base.declare("property_package_args", ConfigBlock(
